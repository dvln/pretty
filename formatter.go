--- conflicted
+++ resolved
@@ -12,11 +12,6 @@
 	"github.com/dvln/text"
 )
 
-<<<<<<< HEAD
-const (
-	limit = 50
-)
-
 // outputIndentLevel is covered in the SetOutputIndentLevel() func header
 var outputIndentLevel = 4
 
@@ -45,8 +40,6 @@
 // for the multi-line data to follow)
 var currOutputLine = ""
 
-=======
->>>>>>> cfb55aaf
 type formatter struct {
 	v     reflect.Value
 	force bool
